package main

import (
	"context"
	"fmt"
	kitlog "github.com/go-kit/kit/log"
	"github.com/philippseith/signalr"
	"log"
	"net/http"
	"os"
	"strings"
	"time"
)

type chat struct {
	signalr.Hub
}

func (c *chat) OnConnected(connectionID string) {
	fmt.Printf("%s connected\n", connectionID)
	c.Groups().AddToGroup("group", connectionID)
}

func (c *chat) OnDisconnected(connectionID string) {
	fmt.Printf("%s disconnected\n", connectionID)
	c.Groups().RemoveFromGroup("group", connectionID)
}

func (c *chat) Send(message string) {
	c.Clients().Group("group").Send("receive", message)
}

func (c *chat) Echo(message string) {
	c.Clients().Caller().Send("receive", message)
}

func (c *chat) Panic() {
	panic("Don't panic!")
}

func (c *chat) RequestAsync(message string) <-chan map[string]string {
	r := make(chan map[string]string)
	go func() {
		defer close(r)
		time.Sleep(4 * time.Second)
		m := make(map[string]string)
		m["ToUpper"] = strings.ToUpper(message)
		m["ToLower"] = strings.ToLower(message)
		m["len"] = fmt.Sprint(len(message))
		r <- m
	}()
	return r
}

func (c *chat) RequestTuple(message string) (string, string, int) {
	return strings.ToUpper(message), strings.ToLower(message), len(message)
}

func (c *chat) DateStream() <-chan string {
	r := make(chan string)
	go func() {
		defer close(r)
		for i := 0; i < 50; i++ {
			r <- fmt.Sprint(time.Now().Clock())
			time.Sleep(time.Second)
		}
	}()
	return r
}

func (c *chat) UploadStream(upload1 <-chan int, factor float64, upload2 <-chan float64) {
	ok1 := true
	ok2 := true
	u1 := 0
	u2 := 0.0
	c.Echo(fmt.Sprintf("f: %v", factor))
	for {
		select {
		case u1, ok1 = <-upload1:
			if ok1 {
				c.Echo(fmt.Sprintf("u1: %v", u1))
			} else if !ok2 {
				c.Echo("Finished")
				return
			}
		case u2, ok2 = <-upload2:
			if ok2 {
				c.Echo(fmt.Sprintf("u2: %v", u2))
			} else if !ok1 {
				c.Echo("Finished")
				return
			}
		}
	}
}

//func runTCPServer(address string, hub signalr.HubInterface) {
//	listener, err := net.Listen("tcp", address)
//
//	if err != nil {
//		fmt.Println(err)
//		return
//	}
//
//	fmt.Printf("Listening for TCP connection on %s\n", listener.Addr())
//
//	server, _ := signalr.NewServer(context.TODO(), signalr.UseHub(hub))
//
//	for {
//		conn, err := listener.Accept()
//
//		if err != nil {
//			fmt.Println(err)
//			break
//		}
//
//		go server.ServeConnection(context.TODO(), newNetConnection(conn))
//	}
//}

func runHTTPServer(address string, hub signalr.HubInterface) {
	server, _ := signalr.NewServer(context.TODO(), signalr.SimpleHubFactory(hub),
		signalr.KeepAliveInterval(2*time.Second),
		signalr.Logger(kitlog.NewLogfmtLogger(os.Stderr), true))
	router := server.ServeHTTP("/chat")
	router.Handle("/", http.FileServer(http.Dir("./public")))

	fmt.Printf("Listening for websocket connections on %s\n", address)
	if err := http.ListenAndServe(address, router); err != nil {
		log.Fatal("ListenAndServe:", err)
	}
}

<<<<<<< HEAD
func runHTTPClient(address string, client interface{}) <-chan error {
	c := signalr.NewWebsocketClientConnection(address) // HubProtocol is determined inside
	c.SetReceiver(client)
	return c.Start()
}
=======
//func runHTTPClient(address string, client interface{}) {
//	c, _ := signalr.NewHTTPClient(context.TODO(), address) // HubProtocol is determined inside
//	c.SetReceiver(client)
//	c.Start()
//}
>>>>>>> 6288d289

type client struct {
	signalr.Hub
}

func (c *client) Receive(msg string) {
	fmt.Println(msg)
}

func main() {
	hub := &chat{}

	//go runTCPServer("127.0.0.1:8007", hub)
	go runHTTPServer("localhost:8086", hub)
	//<-time.After(time.Millisecond * 2)
	//go runHTTPClient("http://localhost:8086/chat", &client{})
	ch := make(chan struct{})
	<-ch
}<|MERGE_RESOLUTION|>--- conflicted
+++ resolved
@@ -131,19 +131,11 @@
 	}
 }
 
-<<<<<<< HEAD
-func runHTTPClient(address string, client interface{}) <-chan error {
-	c := signalr.NewWebsocketClientConnection(address) // HubProtocol is determined inside
-	c.SetReceiver(client)
-	return c.Start()
-}
-=======
 //func runHTTPClient(address string, client interface{}) {
 //	c, _ := signalr.NewHTTPClient(context.TODO(), address) // HubProtocol is determined inside
 //	c.SetReceiver(client)
 //	c.Start()
 //}
->>>>>>> 6288d289
 
 type client struct {
 	signalr.Hub
