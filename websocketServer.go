--- conflicted
+++ resolved
@@ -11,20 +11,14 @@
 )
 
 // MapHub used to register a SignalR Hub with the specified ServeMux
-<<<<<<< HEAD
-func MapHub(mux *http.ServeMux, path string, hubProto HubInterface) Server {
-	mux.HandleFunc(fmt.Sprintf("%s/negotiate", path), negotiateHandler)
-	server, _ := NewServer(SimpleHubFactory(hubProto))
-=======
-func MapHub(mux *http.ServeMux, path string, options ...func(*Server) error) *Server {
+func MapHub(mux *http.ServeMux, path string, options ...func(party) error) Server {
 	mux.HandleFunc(fmt.Sprintf("%s/negotiate", path), negotiateHandler)
 	server, _ := NewServer(options...)
->>>>>>> 5b066e1a
 	mux.Handle(path, websocket.Handler(func(ws *websocket.Conn) {
 		connectionID := ws.Request().URL.Query().Get("id")
 		if len(connectionID) == 0 {
 			// Support websocket connection without negotiateWebSocketTestServer
-			connectionID = getID()
+			connectionID = getConnectionId()
 		}
 		server.Run(context.TODO(), &webSocketConnection{ws, connectionID, 0})
 	}))
@@ -36,7 +30,7 @@
 		w.WriteHeader(400)
 	} else {
 		response := negotiateResponse{
-			ConnectionID: getID(),
+			ConnectionID: getConnectionId(),
 			AvailableTransports: []availableTransport{
 				{
 					Transport:       "WebSockets",
@@ -48,7 +42,7 @@
 	}
 }
 
-func getID() string {
+func getConnectionId() string {
 	bytes := make([]byte, 16)
 	// rand.Read only fails when the systems random number generator fails. Rare case, ignore
 	_, _ = rand.Read(bytes)
